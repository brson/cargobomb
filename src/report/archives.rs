use config::Config;
use experiments::Experiment;
use flate2::{read::GzDecoder, write::GzEncoder, Compression};
use prelude::*;
use report::{compare, ReportWriter};
use results::EncodedLog;
use results::ReadResults;
use std::collections::HashMap;
use std::io::Read;
use tar::{Builder as TarBuilder, Header as TarHeader};

#[derive(Serialize)]
pub struct Archive {
    name: String,
    path: String,
}

pub fn write_logs_archives<DB: ReadResults, W: ReportWriter>(
    db: &DB,
    ex: &Experiment,
    dest: &W,
    config: &Config,
) -> Fallible<Vec<Archive>> {
    let mut archives = Vec::new();
    let mut all = TarBuilder::new(GzEncoder::new(Vec::new(), Compression::default()));
    let mut by_comparison = HashMap::new();

    for krate in &ex.crates {
        if config.should_skip(krate) {
            continue;
        }

        let res1 = db.load_test_result(ex, &ex.toolchains[0], krate)?;
        let res2 = db.load_test_result(ex, &ex.toolchains[1], krate)?;
        let comparison = compare(config, krate, res1, res2);

        for tc in &ex.toolchains {
            let log = db
                .load_log(ex, tc, krate)
                .and_then(|c| c.ok_or_else(|| err_msg("missing logs")))
                .with_context(|_| format!("failed to read log of {} on {}", krate, tc));

            let log_bytes: EncodedLog = match log {
                Ok(l) => l,
                Err(e) => {
                    ::utils::report_failure(&e);
                    continue;
                }
            };

            let log_bytes: Vec<u8> = match log_bytes {
                EncodedLog::Plain(data) => data,
                EncodedLog::Gzip(data) => {
                    let mut decoded_log = GzDecoder::new(data.as_slice());
                    let mut new_log = Vec::new();
                    decoded_log.read_to_end(&mut new_log)?;
                    new_log
                }
            };

            let log_bytes = log_bytes.as_slice();

            let path = format!("{}/{}/{}.txt", comparison, krate.id(), tc);

            let mut header = TarHeader::new_gnu();
            header.set_size(log_bytes.len() as u64);
            header.set_mode(0o644);
            header.set_cksum();

            all.append_data(&mut header, &path, log_bytes)?;
            by_comparison
                .entry(comparison)
                .or_insert_with(|| {
                    TarBuilder::new(GzEncoder::new(Vec::new(), Compression::default()))
                }).append_data(&mut header, &path, log_bytes)?;
        }
    }

    let data = all.into_inner()?.finish()?;
    dest.write_bytes(
        "logs-archives/all.tar.gz",
        data,
        &"application/gzip".parse().unwrap(),
    )?;

    archives.push(Archive {
        name: "All the crates".to_string(),
        path: "logs-archives/all.tar.gz".to_string(),
    });

    for (comparison, archive) in by_comparison.drain() {
        let data = archive.into_inner()?.finish()?;
        dest.write_bytes(
            &format!("logs-archives/{}.tar.gz", comparison),
            data,
            &"application/gzip".parse().unwrap(),
        )?;

        archives.push(Archive {
            name: format!("{} crates", comparison),
            path: format!("logs-archives/{}.tar.gz", comparison),
        });
    }

    Ok(archives)
}

#[cfg(test)]
mod tests {
    use super::write_logs_archives;
    use config::Config;
    use db::Database;
    use experiments::Experiment;
    use flate2::read::GzDecoder;
    use mime::Mime;
    use report::DummyWriter;
<<<<<<< HEAD
    use results::EncodingType;
    use results::{DatabaseDB, TestResult, WriteResults};
=======
    use results::{DatabaseDB, FailureReason, TestResult, WriteResults};
>>>>>>> 61955a82
    use std::io::Read;
    use tar::Archive;

    #[test]
    fn test_logs_archives_generation() {
        let config = Config::default();
        let db = Database::temp().unwrap();
        let writer = DummyWriter::default();

        ::crates::lists::setup_test_lists(&db, &config).unwrap();

        // Create a dummy experiment
        ::actions::CreateExperiment::dummy("dummy")
            .apply(&db, &config)
            .unwrap();
        let ex = Experiment::get(&db, "dummy").unwrap().unwrap();
        let crate1 = ex.crates[0].clone();
        let crate2 = ex.crates[1].clone();

        // Fill some dummy results into the database
        let results = DatabaseDB::new(&db);
        results
            .record_result(
                &ex,
                &ex.toolchains[0],
                &crate1,
                || {
                    info!("tc1 crate1");
                    Ok(TestResult::TestPass)
                },
                EncodingType::Gzip,
            ).unwrap();
        results
<<<<<<< HEAD
            .record_result(
                &ex,
                &ex.toolchains[1],
                &crate1,
                || {
                    info!("tc2 crate1");
                    Ok(TestResult::BuildFail)
                },
                EncodingType::Plain,
            ).unwrap();
=======
            .record_result(&ex, &ex.toolchains[1], &crate1, || {
                info!("tc2 crate1");
                Ok(TestResult::BuildFail(FailureReason::Unknown))
            }).unwrap();
>>>>>>> 61955a82
        results
            .record_result(
                &ex,
                &ex.toolchains[0],
                &crate2,
                || {
                    info!("tc1 crate2");
                    Ok(TestResult::TestPass)
                },
                EncodingType::Gzip,
            ).unwrap();
        results
            .record_result(
                &ex,
                &ex.toolchains[1],
                &crate2,
                || {
                    info!("tc2 crate2");
                    Ok(TestResult::TestPass)
                },
                EncodingType::Plain,
            ).unwrap();

        // Generate all the archives
        let archives = write_logs_archives(&results, &ex, &writer, &config).unwrap();

        // Ensure the correct list of archives is returned
        let mut archives_paths = archives.into_iter().map(|a| a.path).collect::<Vec<_>>();
        archives_paths.sort();
        assert_eq!(
            &archives_paths,
            &[
                "logs-archives/all.tar.gz",
                "logs-archives/regressed.tar.gz",
                "logs-archives/test-pass.tar.gz",
            ]
        );

        // Load the content of all the archives
        let mime: Mime = "application/gzip".parse().unwrap();
        let all_content = writer.get("logs-archives/all.tar.gz", &mime);
        let mut all = Archive::new(GzDecoder::new(all_content.as_slice()));
        let regressed_content = writer.get("logs-archives/regressed.tar.gz", &mime);
        let mut regressed = Archive::new(GzDecoder::new(regressed_content.as_slice()));
        let test_pass_content = writer.get("logs-archives/test-pass.tar.gz", &mime);
        let mut test_pass = Archive::new(GzDecoder::new(test_pass_content.as_slice()));

        macro_rules! check_content {
            ($archive:ident: { $($file:expr => $match:expr,)* }) => {{
                let mut count = 0;
                for entry in $archive.entries().unwrap() {
                    count += 1;
                    let mut entry = entry.unwrap();

                    // Ensure the contained files are readable
                    assert_eq!(entry.header().mode().unwrap(), 0o644);

                    let mut content = String::new();
                    entry.read_to_string(&mut content).unwrap();

                    let path = entry.path().unwrap();
                    let path = path.to_string_lossy().to_owned();
                    $(
                        if &path == &$file {
                            assert!(content.contains($match));
                            continue;
                        }
                    )*

                    panic!("unknown path in archive: {}", path);
                }

                let mut total = 0;
                $(let _ = $match; total += 1;)*
                assert_eq!(count, total);
            }}
        }

        // Check all.tar.gz
        check_content!(all: {
            format!("regressed/{}/{}.txt", crate1.id(), ex.toolchains[0]) => "tc1 crate1",
            format!("regressed/{}/{}.txt", crate1.id(), ex.toolchains[1]) => "tc2 crate1",
            format!("test-pass/{}/{}.txt", crate2.id(), ex.toolchains[0]) => "tc1 crate2",
            format!("test-pass/{}/{}.txt", crate2.id(), ex.toolchains[1]) => "tc2 crate2",
        });

        // Check regressed.tar.gz
        check_content!(regressed: {
            format!("regressed/{}/{}.txt", crate1.id(), ex.toolchains[0]) => "tc1 crate1",
            format!("regressed/{}/{}.txt", crate1.id(), ex.toolchains[1]) => "tc2 crate1",
        });

        // Check test-pass.tar.gz
        check_content!(test_pass: {
            format!("test-pass/{}/{}.txt", crate2.id(), ex.toolchains[0]) => "tc1 crate2",
            format!("test-pass/{}/{}.txt", crate2.id(), ex.toolchains[1]) => "tc2 crate2",
        });
    }
}<|MERGE_RESOLUTION|>--- conflicted
+++ resolved
@@ -114,12 +114,8 @@
     use flate2::read::GzDecoder;
     use mime::Mime;
     use report::DummyWriter;
-<<<<<<< HEAD
     use results::EncodingType;
-    use results::{DatabaseDB, TestResult, WriteResults};
-=======
     use results::{DatabaseDB, FailureReason, TestResult, WriteResults};
->>>>>>> 61955a82
     use std::io::Read;
     use tar::Archive;
 
@@ -153,23 +149,10 @@
                 EncodingType::Gzip,
             ).unwrap();
         results
-<<<<<<< HEAD
-            .record_result(
-                &ex,
-                &ex.toolchains[1],
-                &crate1,
-                || {
-                    info!("tc2 crate1");
-                    Ok(TestResult::BuildFail)
-                },
-                EncodingType::Plain,
-            ).unwrap();
-=======
             .record_result(&ex, &ex.toolchains[1], &crate1, || {
                 info!("tc2 crate1");
                 Ok(TestResult::BuildFail(FailureReason::Unknown))
-            }).unwrap();
->>>>>>> 61955a82
+            }, EncodingType::Plain).unwrap();
         results
             .record_result(
                 &ex,
